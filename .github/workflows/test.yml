name: Test

on:
  push:
    branches: [master]
  pull_request:
    branches: [master]
  workflow_dispatch:
  workflow_call:

concurrency: test-${{ github.sha }}

jobs:
  test:
    runs-on: ${{ matrix.os }}
    strategy:
      fail-fast: false
      matrix:
        os: ["ubuntu-latest", "windows-latest", "macos-latest"]
        # include free-threaded variants using the 't' suffix for versions that support it
        python-version: ["3.10", "3.11", "3.12", "3.13", "3.13t", "3.14", "3.14t"]

    steps:
      - uses: actions/checkout@v4

      - name: Install uv
        uses: astral-sh/setup-uv@v4
        with:
          version: "latest"

      - name: Set up Python ${{ matrix.python-version }}
        run: uv python install ${{ matrix.python-version }}

      - name: Set PYTHON_GIL for free-threaded builds
        if: endsWith(matrix.python-version, 't')
        run: |
          echo "PYTHON_GIL=0" >> "$GITHUB_ENV"

<<<<<<< HEAD
      - name: Install dependencies
        run: uv sync --group dev
=======
    - name: Set PYTHON_GIL for free-threaded builds
      if: endsWith(matrix.python-version, 't')
      run: |
        echo "PYTHON_GIL=0" >> "$GITHUB_ENV"

    - name: Install dependencies
      run: uv sync --group dev
>>>>>>> 873c7c6c

      - name: Run tests
        run: uv run pytest .

      - name: Run ruff check
        run: uv run ruff check .

      - name: Run type checking
        run: uvx ty check . --ignore no-matching-overload<|MERGE_RESOLUTION|>--- conflicted
+++ resolved
@@ -13,8 +13,13 @@
 jobs:
   test:
     runs-on: ${{ matrix.os }}
+    runs-on: ${{ matrix.os }}
     strategy:
       fail-fast: false
+      matrix:
+        os: ["ubuntu-latest", "windows-latest", "macos-latest"]
+        # include free-threaded variants using the 't' suffix for versions that support it
+        python-version: ["3.10", "3.11", "3.12", "3.13", "3.13t", "3.14", "3.14t"]
       matrix:
         os: ["ubuntu-latest", "windows-latest", "macos-latest"]
         # include free-threaded variants using the 't' suffix for versions that support it
@@ -36,18 +41,8 @@
         run: |
           echo "PYTHON_GIL=0" >> "$GITHUB_ENV"
 
-<<<<<<< HEAD
       - name: Install dependencies
         run: uv sync --group dev
-=======
-    - name: Set PYTHON_GIL for free-threaded builds
-      if: endsWith(matrix.python-version, 't')
-      run: |
-        echo "PYTHON_GIL=0" >> "$GITHUB_ENV"
-
-    - name: Install dependencies
-      run: uv sync --group dev
->>>>>>> 873c7c6c
 
       - name: Run tests
         run: uv run pytest .
